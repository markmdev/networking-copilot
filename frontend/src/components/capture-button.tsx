'use client';

import { useState, useEffect } from 'react';
import { Button } from './ui/button';
<<<<<<< HEAD
import { Camera } from 'lucide-react';
import { PersonDetail } from '../types';
import { CaptureModal } from './capture-modal';
import { uploadExtractAndLookup } from '../lib/api';
=======
import { Camera, Loader2 } from 'lucide-react';
import { Person } from '../types';
import { CaptureModal } from './capture-modal';
import { networkingAPI } from '../lib/api';
>>>>>>> 326952bf

interface CaptureButtonProps {
  onCapture: (record: PersonDetail) => void;
}

export function CaptureButton({ onCapture }: CaptureButtonProps) {
  const [isModalOpen, setIsModalOpen] = useState(false);
<<<<<<< HEAD
  const [isUploading, setIsUploading] = useState(false);

  const handleImageCapture = async (imageBlob: Blob) => {
    if (isUploading) return;
    setIsUploading(true);
    try {
      const record = await uploadExtractAndLookup(imageBlob);
      onCapture(record);
      setIsModalOpen(false);
    } catch (error) {
      console.error('Failed to process image', error);
      alert('Failed to process the image. Please try again.');
    } finally {
      setIsUploading(false);
=======
  const [isProcessing, setIsProcessing] = useState(false);

  // Test backend connection when component mounts
  useEffect(() => {
    const testBackend = async () => {
      try {
        console.log('🔍 Testing backend connection...');
        await networkingAPI.health();
        console.log('✅ Backend connection successful - ready to capture!');
      } catch (error) {
        console.error('⚠️ Backend connection failed:', error);
        console.log('💡 Make sure to start the backend server:');
        console.log('   cd agents/networking');
        console.log('   source .venv/bin/activate');  
        console.log('   uv run uvicorn networking.api:app --reload');
      }
    };
    
    testBackend();
  }, []);

  const handleImageCapture = async (imageFile: File) => {
    console.log('🎥 Image capture initiated');
    console.log('📁 Image file details:', { 
      name: imageFile.name, 
      type: imageFile.type, 
      size: imageFile.size 
    });
    
    setIsProcessing(true);
    setIsModalOpen(false);
    
    try {
      console.log('🔄 Starting backend API call...');
      
      // Call the backend extract-and-lookup API
      const result = await networkingAPI.extractAndLookup(imageFile);
      
      console.log('✅ Backend API call successful!');
      console.log('📄 Full API Response:', JSON.stringify(result, null, 2));
      
      // Convert the backend response to our frontend Person type
      const newContact: Person = {
        id: `u_${Date.now()}`,
        name: result.person.name || 'Unknown Name',
        role: result.crew_outputs.linkedin_profile_analyzer_task?.current_title || 'Unknown Role',
        company: result.crew_outputs.linkedin_profile_analyzer_task?.current_company || 'Unknown Company',
        email: '', // Not provided in crew outputs, could be extracted from original image data
        phone: '', // Not provided in crew outputs, could be extracted from original image data
        linkedin: result.person.url,
        avatarUrl: result.person.avatar,
        summary: result.crew_outputs.summary_generator_task?.summary || 'No summary available',
        tags: ['Captured', 'AI Analyzed']
      };

      // Add AI analysis data separately to avoid type issues
      (newContact as any).aiAnalysis = {
        highlights: result.crew_outputs.linkedin_profile_analyzer_task?.highlights || [],
        icebreakers: result.crew_outputs.icebreaker_generator_task?.icebreakers || [],
        selectorRationale: result.selector_rationale
      };
      
      console.log('👤 Created new contact:', newContact);
      onCapture(newContact);
      console.log('✨ Profile saved successfully!');
      
    } catch (error) {
      console.error('❌ Failed to process captured image:', error);
      
      // Fallback to mock contact if API fails
      const mockContact: Person = {
        id: `u_${Date.now()}`,
        name: `Captured Contact #${Math.floor(Math.random() * 1000)}`,
        role: 'Processing Failed',
        company: 'Unknown Company',
        email: 'unknown@example.com',
        phone: '+1 (555) 000-0000',
        linkedin: 'linkedin.com/in/unknown',
        summary: 'Failed to process image. Please try again.',
        tags: ['Captured', 'Error']
      };
      
      console.log('🔄 Using fallback mock contact:', mockContact);
      onCapture(mockContact);
      alert(`Failed to process image: ${error}`);
      
    } finally {
      setIsProcessing(false);
      console.log('🏁 Image processing completed');
>>>>>>> 326952bf
    }
  };

  return (
    <>
      <Button
        onClick={() => {
          console.log('📹 Capture button clicked - opening modal');
          setIsModalOpen(true);
        }}
        size="sm"
        className="fixed top-4 right-4 z-10"
<<<<<<< HEAD
        disabled={isUploading}
=======
        disabled={isProcessing}
>>>>>>> 326952bf
      >
        {isProcessing ? (
          <>
            <Loader2 className="w-4 h-4 mr-2 animate-spin" />
            Processing...
          </>
        ) : (
          <>
            <Camera className="w-4 h-4 mr-2" />
            Capture
          </>
        )}
      </Button>
      
      <CaptureModal
        isOpen={isModalOpen}
        onClose={() => setIsModalOpen(false)}
        onCapture={handleImageCapture}
        isProcessing={isUploading}
      />
    </>
  );
}<|MERGE_RESOLUTION|>--- conflicted
+++ resolved
@@ -2,17 +2,10 @@
 
 import { useState, useEffect } from 'react';
 import { Button } from './ui/button';
-<<<<<<< HEAD
-import { Camera } from 'lucide-react';
-import { PersonDetail } from '../types';
-import { CaptureModal } from './capture-modal';
-import { uploadExtractAndLookup } from '../lib/api';
-=======
 import { Camera, Loader2 } from 'lucide-react';
 import { Person } from '../types';
 import { CaptureModal } from './capture-modal';
 import { networkingAPI } from '../lib/api';
->>>>>>> 326952bf
 
 interface CaptureButtonProps {
   onCapture: (record: PersonDetail) => void;
@@ -20,22 +13,6 @@
 
 export function CaptureButton({ onCapture }: CaptureButtonProps) {
   const [isModalOpen, setIsModalOpen] = useState(false);
-<<<<<<< HEAD
-  const [isUploading, setIsUploading] = useState(false);
-
-  const handleImageCapture = async (imageBlob: Blob) => {
-    if (isUploading) return;
-    setIsUploading(true);
-    try {
-      const record = await uploadExtractAndLookup(imageBlob);
-      onCapture(record);
-      setIsModalOpen(false);
-    } catch (error) {
-      console.error('Failed to process image', error);
-      alert('Failed to process the image. Please try again.');
-    } finally {
-      setIsUploading(false);
-=======
   const [isProcessing, setIsProcessing] = useState(false);
 
   // Test backend connection when component mounts
@@ -125,7 +102,6 @@
     } finally {
       setIsProcessing(false);
       console.log('🏁 Image processing completed');
->>>>>>> 326952bf
     }
   };
 
@@ -138,11 +114,7 @@
         }}
         size="sm"
         className="fixed top-4 right-4 z-10"
-<<<<<<< HEAD
-        disabled={isUploading}
-=======
         disabled={isProcessing}
->>>>>>> 326952bf
       >
         {isProcessing ? (
           <>
