--- conflicted
+++ resolved
@@ -8,12 +8,7 @@
 interface CaptureModalProps {
   isOpen: boolean;
   onClose: () => void;
-<<<<<<< HEAD
-  onCapture: (imageBlob: Blob) => void | Promise<void>;
-  isProcessing?: boolean;
-=======
   onCapture: (imageFile: File) => void;
->>>>>>> 326952bf
 }
 
 export function CaptureModal({ isOpen, onClose, onCapture, isProcessing = false }: CaptureModalProps) {
@@ -106,10 +101,7 @@
 
       canvas.toBlob(async (blob) => {
         if (blob) {
-<<<<<<< HEAD
-          await onCapture(blob);
-=======
-          console.log('📦 Blob created:', { size: blob.size, type: blob.type });
+console.log('📦 Blob created:', { size: blob.size, type: blob.type });
           
           // Convert blob to File with proper metadata
           const timestamp = Date.now();
@@ -128,7 +120,6 @@
           onCapture(imageFile);
         } else {
           console.error('❌ Failed to create blob from canvas');
->>>>>>> 326952bf
         }
       }, 'image/jpeg', 0.8);
     } else {
