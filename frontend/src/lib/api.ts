import { PersonDetail, PersonListItem } from "../types";

<<<<<<< HEAD
const API_BASE_URL = process.env.NEXT_PUBLIC_API_BASE_URL ?? "http://127.0.0.1:8000";

async function handleResponse<T>(response: Response): Promise<T> {
  if (!response.ok) {
    const text = await response.text();
    throw new Error(text || response.statusText);
  }
  return response.json() as Promise<T>;
=======
const API_BASE_URL = process.env.NEXT_PUBLIC_API_BASE_URL || "http://127.0.0.1:8000";

export interface ExtractedData {
  basic_info: {
    names: string;
    company: string;
  };
  links: {
    linkedin?: string;
    github?: string;
    website?: string;
    email?: string;
    phone?: string;
  };
  image: string;
}

export interface ProfileData {
  url: string;
  name: string;
  subtitle: string;
  location: string;
  experience: string;
  education: string;
  avatar: string;
}

export interface CrewOutputs {
  linkedin_profile_analyzer_task: {
    profile_name: string;
    headline: string;
    current_title: string;
    current_company: string;
    location: string;
    highlights: string[];
  };
  summary_generator_task: {
    summary: string;
    key_highlights: string[];
  };
  icebreaker_generator_task: {
    icebreakers: Array<{
      category: "professional" | "educational" | "industry" | "interest" | "personal";
      prompt: string;
    }>;
  };
>>>>>>> e3014ecc
}

export async function fetchPeople(limit = 50): Promise<PersonListItem[]> {
  const url = new URL("/people", API_BASE_URL);
  url.searchParams.set("limit", String(limit));
  const res = await fetch(url.toString(), { cache: "no-store" });
  const data = await handleResponse<{ people: PersonListItem[] }>(res);
  return data.people ?? [];
}

export async function fetchPerson(id: string): Promise<PersonDetail> {
  const url = new URL(`/people/${id}`, API_BASE_URL);
  const res = await fetch(url.toString(), { cache: "no-store" });
  return handleResponse<PersonDetail>(res);
}

<<<<<<< HEAD
export async function uploadExtractAndLookup(file: Blob): Promise<PersonDetail> {
  const formData = new FormData();
  formData.append("file", file, file instanceof File ? file.name : "capture.jpg");

  const res = await fetch(new URL("/extract-and-lookup", API_BASE_URL).toString(), {
    method: "POST",
    body: formData,
  });
=======
class NetworkingAPI {
  private baseURL: string;

  constructor(baseURL: string = API_BASE_URL) {
    this.baseURL = baseURL;
  }

  /**
   * Health check endpoint
   */
  async health(): Promise<{ status: string }> {
    try {
      console.log(`Checking health at: ${this.baseURL}/health`);

      // Add timeout and better error handling
      const controller = new AbortController();
      const timeoutId = setTimeout(() => controller.abort(), 5000); // 5 second timeout

      const response = await fetch(`${this.baseURL}/health`, {
        signal: controller.signal,
        headers: {
          Accept: "application/json",
        },
      });

      clearTimeout(timeoutId);

      if (!response.ok) {
        throw new Error(`Health check failed: ${response.status} ${response.statusText}`);
      }
      const result = await response.json();
      console.log("Health check successful:", result);
      return result;
    } catch (error) {
      if (error instanceof Error) {
        if (error.name === "AbortError") {
          console.error("Health check timed out - backend server may not be running");
        } else if (error.message.includes("Failed to fetch")) {
          console.error("Cannot connect to backend - is the server running at", this.baseURL, "?");
        }
      }
      console.error("Health check failed:", error);
      throw error;
    }
  }

  /**
   * Extract structured data from an uploaded image
   */
  async extractImage(file: File): Promise<ExtractImageResponse> {
    const formData = new FormData();
    formData.append("file", file);

    const response = await fetch(`${this.baseURL}/extract-image`, {
      method: "POST",
      body: formData,
    });

    if (!response.ok) {
      const errorData = await response.json().catch(() => ({ detail: "Unknown error" }));
      throw new Error(`Extract image failed: ${errorData.detail || response.statusText}`);
    }

    return response.json();
  }

  /**
   * One-shot pipeline: extract image, find LinkedIn profile, and run crew analysis
   */
  async extractAndLookup(file: File): Promise<ExtractAndLookupResponse> {
    try {
      console.log(`Uploading image to: ${this.baseURL}/extract-and-lookup`);
      console.log("File details:", { name: file.name, type: file.type, size: file.size });

      const formData = new FormData();
      formData.append("file", file);

      const response = await fetch(`${this.baseURL}/extract-and-lookup`, {
        method: "POST",
        body: formData,
      });

      if (!response.ok) {
        const errorText = await response.text();
        console.error("=== BACKEND ERROR DETAILS ===");
        console.error("Status:", response.status, response.statusText);
        console.error("Headers:", Object.fromEntries(response.headers.entries()));
        console.error("Raw Response:", errorText);
        console.error("==============================");

        let errorData;
        try {
          errorData = JSON.parse(errorText);
          console.error("Parsed Error:", errorData);
        } catch {
          errorData = { detail: errorText || "Unknown error" };
          console.error("Failed to parse error as JSON");
        }

        throw new Error(
          `Extract and lookup failed (${response.status}): ${
            errorData.detail || response.statusText
          }`
        );
      }

      const result = await response.json();
      console.log("Extract and lookup successful:", result);
      return result;
    } catch (error) {
      console.error("Extract and lookup failed:", error);
      throw error;
    }
  }

  /**
   * Search for LinkedIn profiles by name
   */
  async searchProfiles(firstName: string, lastName: string, additionalContext?: string) {
    const payload = {
      first_name: firstName,
      last_name: lastName,
      additional_context: additionalContext,
    };

    const response = await fetch(`${this.baseURL}/search`, {
      method: "POST",
      headers: {
        "Content-Type": "application/json",
      },
      body: JSON.stringify(payload),
    });

    if (!response.ok) {
      const errorData = await response.json().catch(() => ({ detail: "Unknown error" }));
      throw new Error(`Search failed: ${errorData.detail || response.statusText}`);
    }

    return response.json();
  }
}
>>>>>>> e3014ecc

  return handleResponse<PersonDetail>(res);
}<|MERGE_RESOLUTION|>--- conflicted
+++ resolved
@@ -1,15 +1,5 @@
 import { PersonDetail, PersonListItem } from "../types";
 
-<<<<<<< HEAD
-const API_BASE_URL = process.env.NEXT_PUBLIC_API_BASE_URL ?? "http://127.0.0.1:8000";
-
-async function handleResponse<T>(response: Response): Promise<T> {
-  if (!response.ok) {
-    const text = await response.text();
-    throw new Error(text || response.statusText);
-  }
-  return response.json() as Promise<T>;
-=======
 const API_BASE_URL = process.env.NEXT_PUBLIC_API_BASE_URL || "http://127.0.0.1:8000";
 
 export interface ExtractedData {
@@ -56,7 +46,6 @@
       prompt: string;
     }>;
   };
->>>>>>> e3014ecc
 }
 
 export async function fetchPeople(limit = 50): Promise<PersonListItem[]> {
@@ -73,16 +62,6 @@
   return handleResponse<PersonDetail>(res);
 }
 
-<<<<<<< HEAD
-export async function uploadExtractAndLookup(file: Blob): Promise<PersonDetail> {
-  const formData = new FormData();
-  formData.append("file", file, file instanceof File ? file.name : "capture.jpg");
-
-  const res = await fetch(new URL("/extract-and-lookup", API_BASE_URL).toString(), {
-    method: "POST",
-    body: formData,
-  });
-=======
 class NetworkingAPI {
   private baseURL: string;
 
@@ -224,7 +203,6 @@
     return response.json();
   }
 }
->>>>>>> e3014ecc
 
   return handleResponse<PersonDetail>(res);
 }